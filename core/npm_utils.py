import os
import re
import json
import logging
import requests
from urllib.parse import urlparse
from datetime import datetime, timezone
from typing import List, Dict, Any, Optional
from dotenv import load_dotenv
from .config import GEMINI_CONFIG
import google.generativeai as genai
from .utils import analyze_license_content, extract_copyright_info, analyze_license_content_async, find_top_level_thirdparty_dirs_local
from bs4 import BeautifulSoup
import tempfile
import shutil
import tarfile

import yaml
load_dotenv()
# ---------------------------------------------------------------------------
# Logger setup
# ---------------------------------------------------------------------------
# We expect an application‑level npm_logger singleton named `npm` to exist.
# If it is absent, create a minimal fallback logger with the same name so that
# logging calls never fail.
# ---------------------------------------------------------------------------
try:
    npm  # type: ignore  # noqa: F401
except NameError:  # pragma: no cover – fallback for standalone usage
    npm_logger = logging.getLogger("npm")
    llm_logger = logging.getLogger("llm_interaction")
    version_resolve_logger = logging.getLogger("version_resolve_interaction")

# ---------------------------------------------------------------------------
# Constants & Exceptions
# ---------------------------------------------------------------------------

NPM_REGISTRY_BASE = "https://registry.npmjs.org"
NPMMIRROR_REGISTRY_BASE = "https://registry.npmmirror.com"
TENCENT_MIRROR_BASE = "https://mirrors.tencent.com/npm"

class NpmAPIError(Exception):
    """Raised when the npm registry returns an unexpected response."""

# ---------------------------------------------------------------------------
# Helper utilities
# ---------------------------------------------------------------------------

def _parse_package_name(url_or_name: str) -> str:
    """Extract npm package name (supports @scope) from full URL or raw name."""
    npm_logger.info("Parsing package name from input: %s", url_or_name)
    if not url_or_name.startswith("http"):
        return url_or_name
        
    parsed = urlparse(url_or_name)
    path = parsed.path.strip('/')
    
    # 1. 处理 tgz 或其他格式的直接下载链接
    if '/-/' in path:
        # 例如: aegis-web-sdk/-/aegis-web-sdk-1.39.3.tgz
        # 或者: @types/node/-/node-14.14.31.tgz
        parts = path.split('/-/', 1)[0]  # 取 /-/ 之前的部分
        if parts.startswith('npm/'):  # 处理腾讯镜像的路径前缀
            parts = parts[4:]
        return parts
    
    # 2. 处理包主页格式
    path = re.sub(r'^(?:npm/|package/)', '', path)
    path = re.sub(r'/v/[^/]+$', '', path)  # 移除版本号路径
    path = path.rstrip('/')
    
    # 3. 处理作用域包
    parts = path.split('/')
    if parts and parts[0].startswith('@'):
        # 确保作用域包包含两部分
        return '/'.join(parts[:2]) if len(parts) > 1 else parts[0]
    
    # 4. 返回第一段作为包名
    return parts[0] if parts else ''


def _fetch_packument(pkg_name: str, version: Optional[str] = None) -> dict:
<<<<<<< HEAD
    """
    如果 version 为空，返回 packument（所有版本）。
    如果 version 不为空，返回单个版本对象。
    
    Args:
        pkg_name (str): npm 包名
        version (Optional[str]): 版本号，可能带有 'v' 前缀
        
    Returns:
        dict: packument 或版本对象
    """
    import requests
    
    # 处理版本号中的 'v' 前缀
    if version:
        clean_version = version.lstrip('v')
        url = f"https://registry.npmjs.org/{pkg_name}/{clean_version}"
    else:
        url = f"https://registry.npmjs.org/{pkg_name}"
        
    npm_logger.debug(f"Fetching npm package info from: {url}")
    
    try:
        resp = requests.get(url, timeout=10)
        resp.raise_for_status()
        return resp.json()
    except requests.exceptions.HTTPError as e:
        if e.response.status_code == 404 and version:
            # 如果指定版本未找到，尝试获取所有版本信息
            npm_logger.warning(f"Version {version} not found, fetching all versions")
            resp = requests.get(f"https://registry.npmjs.org/{pkg_name}", timeout=10)
            resp.raise_for_status()
            return resp.json()
        raise
=======
    """从各个 npm registry 获取包信息。"""
    urls = [
        f"{NPM_REGISTRY_BASE}/{pkg_name}",
        f"{NPMMIRROR_REGISTRY_BASE}/{pkg_name}",
        f"{TENCENT_MIRROR_BASE}/{pkg_name}"
    ]
    if version:
        urls = [
            f"{NPM_REGISTRY_BASE}/{pkg_name}/{version}",
            f"{NPMMIRROR_REGISTRY_BASE}/{pkg_name}/{version}",
            f"{TENCENT_MIRROR_BASE}/{pkg_name}/{version}"
        ]

    last_error = None
    all_errors = []  # 收集所有错误信息
    
    for url in urls:
        try:
            npm_logger.debug(f"Trying to fetch packument from: {url}")
            resp = requests.get(url, timeout=10)
            resp.raise_for_status()
            return resp.json()
        except requests.exceptions.HTTPError as e:
            error_msg = f"HTTP Error for {url}: {e.response.status_code} - {e.response.reason}"
            npm_logger.error(error_msg)
            all_errors.append(error_msg)
            last_error = e
        except requests.exceptions.ConnectionError as e:
            error_msg = f"Connection Error for {url}: {str(e)}"
            npm_logger.error(error_msg)
            all_errors.append(error_msg)
            last_error = e
        except requests.exceptions.Timeout as e:
            error_msg = f"Timeout Error for {url}: {str(e)}"
            npm_logger.error(error_msg)
            all_errors.append(error_msg)
            last_error = e
        except requests.exceptions.RequestException as e:
            error_msg = f"Request Error for {url}: {str(e)}"
            npm_logger.error(error_msg)
            all_errors.append(error_msg)
            last_error = e
        except json.JSONDecodeError as e:
            error_msg = f"JSON Decode Error for {url}: {str(e)}"
            npm_logger.error(error_msg)
            all_errors.append(error_msg)
            last_error = e
        except Exception as e:
            error_msg = f"Unexpected Error for {url}: {str(e)}"
            npm_logger.error(error_msg, exc_info=True)
            all_errors.append(error_msg)
            last_error = e
    
    # 所有尝试都失败了,记录详细错误信息
    error_summary = "\n".join(all_errors)
    npm_logger.error(f"All attempts to fetch packument failed for {pkg_name}@{version}:\n{error_summary}")
    raise NpmAPIError(f"Failed to fetch packument from all registries: {str(last_error)}")
>>>>>>> 13585d4a


def _paginate_versions(first_page: Dict[str, Any]):
    """Yield version lists; placeholder for future pagination support."""
    versions = list(first_page.get("versions", {}).keys())
    if versions:
        yield versions
    next_url = first_page.get("next")
    while next_url:
        npm_logger.info("Following pagination to %s", next_url)
        resp = requests.get(next_url, timeout=20)
        data = resp.json()
        yield list(data.get("versions", {}).keys())
        next_url = data.get("next")


def _list_all_versions(packument: Dict[str, Any]) -> List[str]:
    """Return all available versions sorted newest→oldest using semver when possible."""
    versions: List[str] = []
    for page in _paginate_versions(packument):
        versions.extend(page)
    try:
        from packaging.version import Version
        versions.sort(key=lambda v: Version(v), reverse=True)
    except Exception:  # pragma: no cover – packaging missing or invalid semver
        versions.sort(reverse=True)
    npm_logger.info("Total versions discovered: %d", len(versions))
    return versions

# ---------------------------------------------------------------------------
# Gemini integration (optional)
# ---------------------------------------------------------------------------

def _gemini_choose_version(user_input: Optional[str], versions: List[str], default: str) -> str:
    """Resolve fuzzily‑specified version to concrete one using Gemini if API key present."""
    # Fast‑path scenarios ----------------------------------------------------
    USE_LLM = os.getenv("USE_LLM", "true").lower() == "true"
    with open("prompts.yaml", "r", encoding="utf-8") as f:
        PROMPTS = yaml.safe_load(f)
    if not user_input or user_input.lower() in {"", "latest"}:
        npm_logger.info("User version empty or 'latest'; using default %s", default)
        return default
    if user_input in versions:
        npm_logger.info("User version %s found exactly in version list", user_input)
        return user_input

    try:
        prompt = PROMPTS["version_resolve"].format(
                    candidate_versions=versions,
                    version=user_input,
                    default_branch=default
                )
        llm_logger.info("Version Resolve Request:")
        llm_logger.info(f"Prompt: {prompt}")
        version_resolve_logger.info("Version Resolve LLM Request:")

        model = genai.GenerativeModel(GEMINI_CONFIG["model"])
        response = model.generate_content(prompt)
        llm_logger.info("Version Resolve Response:")
        llm_logger.info(f"Response: {response.text}")
        version_resolve_logger.info("Version Resolve LLM Response:")
        version_resolve_logger.info(f"Response: {response.text}")

        if response.text:
            json_match = re.search(r'\{.*\}', response.text, re.DOTALL)
            if json_match:
                result = json.loads(json_match.group())
                resolved_version = result.get("resolved_version", default)
                used_default_branch = result.get("used_default_branch", resolved_version == default)
                npm_logger.info(f"LLM resolved version: {resolved_version}, used_default_branch: {used_default_branch}")
                version_resolve_logger.info(f"LLM resolved version: {resolved_version}, used_default_branch: {used_default_branch}")
                return resolved_version
            else:
                version_resolve_logger.warning("No JSON found in version resolve response")
    except Exception as e:
            version_resolve_logger.error(f"Failed to resolve version via LLM: {str(e)}", exc_info=True)
            npm_logger.error(f"Failed to resolve version via LLM: {str(e)}", exc_info=True)

    
    

    return default

def fetch_npm_readme_simple(pkg_name, version):
    url = f"https://www.npmjs.com/package/{pkg_name}/v/{version}?activeTab=readme"
    resp = requests.get(url)
    soup = BeautifulSoup(resp.text, "html.parser")
    # 直接提取全部文本
    text = soup.get_text(separator="\n")
    # 可选：去掉前后空行
    return text.strip()

# ---------------------------------------------------------------------------
# Main processor (public API)
# ---------------------------------------------------------------------------

async def process_npm_repository(url: str, version: Optional[str] = None) -> Dict[str, Any]:
    logger = logging.getLogger("main")

    logger.info("Starting processing for %s (requested version=%s)", url, version)

    pkg_name = _parse_package_name(url)
    logger.debug(f"Parsed package name: {pkg_name}")
    try:
        packument = _fetch_packument(pkg_name, version)
        logger.debug(f"Fetched packument keys: {list(packument.keys())}")
    except Exception as e:
        logger.warning(f"Error fetching packument for {pkg_name}@{version}: {e}, switching to alternative logic.", exc_info=True)
        # 调用你的备用逻辑
        return  {"status": "error"}

    # 1. 获取元数据
    packument = _fetch_packument(pkg_name, version)
    logger.debug(f"Fetched packument keys: {list(packument.keys())}")

    # 2. 判断是packument还是单版本对象
    if "versions" in packument:
        # 多版本packument
        default_version = packument.get("dist-tags", {}).get("latest")
        versions = _list_all_versions(packument)
        logger.debug(f"Available versions: {versions}")
        resolved_version = _gemini_choose_version(version, versions, default=default_version)
        logger.info("Resolved version for %s: %s", pkg_name, resolved_version)
        version_obj = packument.get("versions", {}).get(resolved_version)
        if not version_obj:
            logger.warning(f"Cannot find version object for {resolved_version}, fallback to latest version: {default_version}")
            resolved_version = default_version
            version_obj = packument.get("versions", {}).get(resolved_version)
            if not version_obj:
                logger.error(f"Cannot find version object for latest version {resolved_version}")
                return {"status": "error", "error": f"Version {resolved_version} not found"}
    else:
        # 单版本对象
        version_obj = packument
        resolved_version = version_obj.get("version")
        logger.info("Single version object detected, version: %s", resolved_version)

    logger.debug(f"Version object keys: {list(version_obj.keys())}")

    # repository 字段兼容
    repo_field = version_obj.get("repository")
    repo_url = None
    if isinstance(repo_field, dict):
        repo_url = repo_field.get("url")
    elif isinstance(repo_field, str):
        repo_url = repo_field
    if repo_url and repo_url.startswith("git+"):
        repo_url = repo_url[4:]
    if repo_url and repo_url.endswith(".git"):
        repo_url = repo_url[:-4]
    if repo_url and repo_url.startswith("git@github.com:"):
        repo_url = repo_url.replace("git@github.com:", "https://github.com/")
    logger.debug(f"Parsed repo_url: {repo_url}")

    license_type = version_obj.get("license")
    logger.debug(f"License type: {license_type}")

    readme_content = version_obj.get("readme")
    if readme_content:
        logger.info(f"Readme content found for {pkg_name}@{resolved_version}, length={len(readme_content)}")
    else:
        logger.info(f"No readme found for {pkg_name}@{resolved_version}, trying to fetch from npm registry...")
        readme_content = fetch_npm_readme_simple(pkg_name, resolved_version)
    license_analysis = None
    readme_license = None
    if not license_type:
        logger.info("No license info in npm metadata, analyzing readme for license...")
        license_analysis = await analyze_license_content_async(readme_content or "")
        if license_analysis and license_analysis.get("licenses"):
            license_type = license_analysis["licenses"][0]
            readme_license = license_analysis["licenses"][0]
            logger.info(f"Extracted license from readme: {readme_license}")
        else:
            license_type = None
            readme_license = None
    else:
        license_analysis = None
        readme_license = None
    

    last_modified_iso = version_obj.get("time") or version_obj.get("date")
    logger.debug(f"Last modified ISO: {last_modified_iso}")
    if last_modified_iso:
        try:
            dt = datetime.fromisoformat(last_modified_iso.replace("Z", "+00:00"))
        except Exception:
            logger.warning(f"Failed to parse last_modified_iso: {last_modified_iso}, using now()")
            dt = datetime.now(timezone.utc)
    else:
        dt = datetime.now(timezone.utc)

    author_obj = version_obj.get("author") or {}
    if isinstance(author_obj, dict):
        author = author_obj.get("name") or ""
    elif isinstance(author_obj, str):
        author = author_obj
    else:
        author = ""
    
    copyright_notice = extract_copyright_info(readme_content or "")
    logger.debug(f"Copyright notice: {copyright_notice}")

    if not copyright_notice:
        
        if not author:
            author = f"{pkg_name} original author and authors"

        logger.debug(f"Author: {author}")

        copyright_notice = f"Copyright(c) {dt.year} {author}".strip()
        logger.debug(f"Copyright notice: {copyright_notice}")

        
    license_files = f"https://www.npmjs.com/package/{pkg_name}/v/{resolved_version}?activeTab=code"
    logger.debug(f"License files URL: {license_files}")
    final_license_file = license_files

    # 新增：如果repo_url为github地址，调用process_github_repository补充元数据
    github_fields = {
        "license_files": license_files,
        "license_analysis": None,
        "has_license_conflict": None,
        "readme_license": None,
        "license_file_license": None
    }
    # 新增：用于后续判断
    github_copyright_notice = None

    if repo_url and "github.com" in repo_url:
        logger.info(f"repo_url is a GitHub URL, calling process_github_repository: {repo_url} {resolved_version}")
        try:
            from core.github_utils import process_github_repository, GitHubAPI
            parsed = urlparse(repo_url)
            path_parts = parsed.path.strip("/").split("/")
            if len(path_parts) >= 2:
                github_url = f"https://github.com/{path_parts[0]}/{path_parts[1]}"
                api = GitHubAPI()
                github_result = await process_github_repository(
                    api,  # 你的实现可能需要api对象，这里按需传递
                    github_url,
                    resolved_version
                )
                # 1. license_files字段替换逻辑
                if github_result.get("used_default_branch") is False and github_result.get("license_files"):
                    final_license_file = github_result.get("license_files", license_files)
                    logger.info("Replaced license_files with GitHub result because used_default_branch is False")
                else:
                    final_license_file = license_files
                    logger.info("Kept original license_files because used_default_branch is True")
                # 2. 其他字段直接赋值
                for key in ["license_analysis", "has_license_conflict", "readme_license", "license_file_license"]:
                    if github_result.get(key) is not None:
                        github_fields[key] = github_result.get(key)
                # 3. copyright_notice特殊逻辑
                github_copyright_notice = github_result.get("copyright_notice")
                logger.info(f"GitHub copyright_notice: {github_copyright_notice}")
            else:
                logger.warning(f"repo_url path not valid for github: {repo_url}")
        except Exception as e:
            logger.error(f"Failed to call process_github_repository: {e}", exc_info=True)

    # 新增逻辑：没有github仓库时，分析npm包tarball中的thirdparty目录
    thirdparty_dirs = []
    if not repo_url or "github.com" not in repo_url:
        tarball_url = version_obj.get("dist", {}).get("tarball")
        if tarball_url:
            try:
                thirdparty_dirs = analyze_npm_tarball_thirdparty_dirs(tarball_url)
                logger.info(f"Found thirdparty dirs in npm tarball: {thirdparty_dirs}")
            except Exception as e:
                logger.warning(f"Failed to analyze npm tarball for thirdparty dirs: {e}")
        # 写入license_analysis
        license_analysis = {"thirdparty_dirs": thirdparty_dirs}
    else:
        license_analysis = None

    # 处理copyright_notice逻辑
    final_copyright_notice = copyright_notice
    if github_copyright_notice:
        if "original author and authors" in github_copyright_notice:
            logger.info("GitHub copyright_notice contains 'original author and authors', keep npm copyright_notice")
        else:
            final_copyright_notice = github_copyright_notice
            logger.info("Replaced copyright_notice with GitHub result")

    result = {
        "input_url": url,
        "repo_url": repo_url,
        "input_version": version,
        "resolved_version": resolved_version,
        "used_default_branch": False,
        "component_name": pkg_name,
        "license_files": final_license_file,
        "license_analysis": github_fields["license_analysis"] if repo_url and "github.com" in repo_url else license_analysis,
        "license_type": license_type,
        "has_license_conflict": github_fields["has_license_conflict"] if repo_url and "github.com" in repo_url else None,
        "readme_license": github_fields["readme_license"] if repo_url and "github.com" in repo_url else readme_license,
        "license_file_license": github_fields["license_file_license"] if repo_url and "github.com" in repo_url else None,
        "copyright_notice": final_copyright_notice,
        "status": "success",
        "license_determination_reason": "Fetched from npm registry",
        "readme": readme_content[5000:] if readme_content else None,
    }

    logger.info("Processing completed for %s@%s", pkg_name, resolved_version)
    logger.debug(f"Result dict: {json.dumps(result, ensure_ascii=False, indent=2)}")
    return result
# ---------------------------------------------------------------------------
# This module exposes only process_npm_repository for programmatic use.
# ---------------------------------------------------------------------------
def download_and_extract_npm_tarball(tarball_url: str) -> str:
    """
    下载npm包tarball并解压到临时目录，返回解压后的根目录路径。
    """
    
    tmp_dir = tempfile.mkdtemp()
    tarball_path = os.path.join(tmp_dir, "package.tgz")
    # 下载
    with requests.get(tarball_url, stream=True) as r:
        r.raise_for_status()
        with open(tarball_path, "wb") as f:
            for chunk in r.iter_content(chunk_size=8192):
                f.write(chunk)
    # 解包
    with tarfile.open(tarball_path, "r:gz") as tar:
        tar.extractall(path=tmp_dir)
    # npm包一般解到 tmp_dir/package
    return tmp_dir

def analyze_npm_tarball_thirdparty_dirs(tarball_url: str) -> List[str]:
    """
    下载并分析npm tarball中的第三方目录，分析后自动清理临时文件。
    """
    tmp_dir = None
    try:
        tmp_dir = download_and_extract_npm_tarball(tarball_url)
        # npm包一般解到 tmp_dir/package
        package_root = os.path.join(tmp_dir, "package")
        if not os.path.isdir(package_root):
            # 有些包直接解到tmp_dir
            package_root = tmp_dir
        thirdparty_dirs = find_top_level_thirdparty_dirs_local(package_root)
        return thirdparty_dirs
    finally:
        if tmp_dir and os.path.isdir(tmp_dir):
            shutil.rmtree(tmp_dir)<|MERGE_RESOLUTION|>--- conflicted
+++ resolved
@@ -80,42 +80,6 @@
 
 
 def _fetch_packument(pkg_name: str, version: Optional[str] = None) -> dict:
-<<<<<<< HEAD
-    """
-    如果 version 为空，返回 packument（所有版本）。
-    如果 version 不为空，返回单个版本对象。
-    
-    Args:
-        pkg_name (str): npm 包名
-        version (Optional[str]): 版本号，可能带有 'v' 前缀
-        
-    Returns:
-        dict: packument 或版本对象
-    """
-    import requests
-    
-    # 处理版本号中的 'v' 前缀
-    if version:
-        clean_version = version.lstrip('v')
-        url = f"https://registry.npmjs.org/{pkg_name}/{clean_version}"
-    else:
-        url = f"https://registry.npmjs.org/{pkg_name}"
-        
-    npm_logger.debug(f"Fetching npm package info from: {url}")
-    
-    try:
-        resp = requests.get(url, timeout=10)
-        resp.raise_for_status()
-        return resp.json()
-    except requests.exceptions.HTTPError as e:
-        if e.response.status_code == 404 and version:
-            # 如果指定版本未找到，尝试获取所有版本信息
-            npm_logger.warning(f"Version {version} not found, fetching all versions")
-            resp = requests.get(f"https://registry.npmjs.org/{pkg_name}", timeout=10)
-            resp.raise_for_status()
-            return resp.json()
-        raise
-=======
     """从各个 npm registry 获取包信息。"""
     urls = [
         f"{NPM_REGISTRY_BASE}/{pkg_name}",
@@ -173,7 +137,6 @@
     error_summary = "\n".join(all_errors)
     npm_logger.error(f"All attempts to fetch packument failed for {pkg_name}@{version}:\n{error_summary}")
     raise NpmAPIError(f"Failed to fetch packument from all registries: {str(last_error)}")
->>>>>>> 13585d4a
 
 
 def _paginate_versions(first_page: Dict[str, Any]):
